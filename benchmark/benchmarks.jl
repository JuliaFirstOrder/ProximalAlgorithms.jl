using ProximalOperators
using ProximalAlgorithms
using BenchmarkTools
using LinearAlgebra
using SparseArrays
using Random
using FileIO

const SUITE = BenchmarkGroup()

function ProximalAlgorithms.value_and_gradient(
    f::ProximalOperators.LeastSquaresDirect,
    x,
)
    res = f.A * x - f.b
<<<<<<< HEAD
    norm(res)^2, f.A' * res
=======
    norm(res)^2 / 2, () -> f.A' * res
>>>>>>> b3e667e0
end

struct SquaredDistance{Tb}
    b::Tb
end

(f::SquaredDistance)(x) = norm(x - f.b)^2 / 2

function ProximalAlgorithms.value_and_gradient(f::SquaredDistance, x)
    diff = x - f.b
<<<<<<< HEAD
    norm(diff)^2, diff
=======
    norm(diff)^2 / 2, () -> diff
>>>>>>> b3e667e0
end

for (benchmark_name, file_name) in [
    ("Lasso tiny", joinpath(@__DIR__, "data", "lasso_tiny.jld2")),
    ("Lasso small", joinpath(@__DIR__, "data", "lasso_small.jld2")),
    ("Lasso medium", joinpath(@__DIR__, "data", "lasso_medium.jld2")),
]
    for T in [Float64]
        k = "$benchmark_name ($T)"
        SUITE[k] = BenchmarkGroup([k])

        data = load(file_name)

        A = T.(data["A"])
        b = T.(data["b"])
        R = real(T)
        lam = R(data["lambda"])
        m, n = size(A)

        SUITE[k]["ForwardBackward"] =
            @benchmarkable solver(x0=x0, f=f, g=g) setup = begin
                solver = ProximalAlgorithms.ForwardBackward(tol=1e-6)
                x0 = zeros($T, size($A, 2))
                f = LeastSquares($A, $b)
                g = NormL1($lam)
            end

        SUITE[k]["FastForwardBackward"] =
            @benchmarkable solver(x0=x0, f=f, g=g) setup = begin
                solver = ProximalAlgorithms.FastForwardBackward(tol=1e-6)
                x0 = zeros($T, size($A, 2))
                f = LeastSquares($A, $b)
                g = NormL1($lam)
            end

        SUITE[k]["ZeroFPR"] =
            @benchmarkable solver(x0=x0, f=f, A=$A, g=g) setup = begin
                solver = ProximalAlgorithms.ZeroFPR(tol=1e-6)
                x0 = zeros($T, size($A, 2))
                f = SquaredDistance($b)
                g = NormL1($lam)
            end

        SUITE[k]["PANOC"] =
            @benchmarkable solver(x0=x0, f=f, A=$A, g=g) setup = begin
                solver = ProximalAlgorithms.PANOC(tol=1e-6)
                x0 = zeros($T, size($A, 2))
                f = SquaredDistance($b)
                g = NormL1($lam)
            end

        SUITE[k]["PANOCplus"] =
            @benchmarkable solver(x0=x0, f=f, A=$A, g=g) setup = begin
                solver = ProximalAlgorithms.PANOCplus(tol=1e-6)
                x0 = zeros($T, size($A, 2))
                f = SquaredDistance($b)
                g = NormL1($lam)
            end

        SUITE[k]["DouglasRachford"] =
            @benchmarkable solver(x0=x0, f=f, g=g, gamma=$R(1)) setup = begin
                solver = ProximalAlgorithms.DouglasRachford(tol=1e-6)
                x0 = zeros($T, size($A, 2))
                f = LeastSquares($A, $b)
                g = NormL1($lam)
            end

        SUITE[k]["DRLS"] =
            @benchmarkable solver(x0=x0, f=f, g=g, Lf=Lf) setup = begin
                solver = ProximalAlgorithms.DRLS(tol=1e-6)
                x0 = zeros($T, size($A, 2))
                f = LeastSquares($A, $b)
                Lf = opnorm(($A)' * $A)
                g = NormL1($lam)
            end

        SUITE[k]["AFBA-1"] =
            @benchmarkable solver(x0=x0, y0=y0, f=f, g=g, beta_f=beta_f) setup =
                begin
                    beta_f = opnorm($A)^2
                    solver =
                        ProximalAlgorithms.AFBA(theta=$R(1), mu=$R(1), tol=$R(1e-6))
                    x0 = zeros($T, size($A, 2))
                    y0 = zeros($T, size($A, 2))
                    f = LeastSquares($A, $b)
                    g = NormL1($lam)
                end

        SUITE[k]["AFBA-2"] =
            @benchmarkable solver(x0=x0, y0=y0, h=h, L=$A, g=g) setup = begin
                beta_f = opnorm($A)^2
                solver =
                    ProximalAlgorithms.AFBA(theta=$R(1), mu=$R(1), tol=$R(1e-6))
                x0 = zeros($T, size($A, 2))
                y0 = zeros($T, size($A, 1))
                h = Translate(SqrNormL2(), -$b)
                g = NormL1($lam)
            end

        SUITE[k]["SFISTA"] =
            @benchmarkable solver(x0=x0, f=f, Lf=Lf, g=g) setup = begin
                solver = ProximalAlgorithms.SFISTA(tol=$R(1e-3))
                x0 = zeros($T, size($A, 2))
                f = LeastSquares($A, $b)
                g = NormL1($lam)
                Lf = opnorm($A)^2
            end
    end
end<|MERGE_RESOLUTION|>--- conflicted
+++ resolved
@@ -13,11 +13,7 @@
     x,
 )
     res = f.A * x - f.b
-<<<<<<< HEAD
-    norm(res)^2, f.A' * res
-=======
-    norm(res)^2 / 2, () -> f.A' * res
->>>>>>> b3e667e0
+    norm(res)^2 / 2, f.A' * res
 end
 
 struct SquaredDistance{Tb}
@@ -28,11 +24,7 @@
 
 function ProximalAlgorithms.value_and_gradient(f::SquaredDistance, x)
     diff = x - f.b
-<<<<<<< HEAD
-    norm(diff)^2, diff
-=======
-    norm(diff)^2 / 2, () -> diff
->>>>>>> b3e667e0
+    norm(diff)^2 / 2, diff
 end
 
 for (benchmark_name, file_name) in [
